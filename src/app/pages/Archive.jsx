import { useState, useMemo, useEffect, useCallback, useRef } from "react";
import {
  Card,
  CardContent,
  CardDescription,
  CardHeader,
  CardTitle,
} from "@/components/ui/card";
import { Button } from "@/components/ui/button";
import { Alert, AlertDescription } from "@/components/ui/alert";
import {
  Table,
  TableHeader,
  TableBody,
  TableRow,
  TableHead,
  TableCell,
} from "@/components/ui/table";
import {
  DropdownMenu,
  DropdownMenuContent,
  DropdownMenuItem,
  DropdownMenuTrigger,
} from "@/components/ui/dropdown-menu";
import { MoreHorizontal, List, LayoutGrid, AlertCircle } from "lucide-react";
import { useTasks } from "@/hooks/useTasks";
import { useToast } from "@/hooks/use-toast";
import { useSearchParams } from "react-router-dom";
import {
  AlertDialog,
  AlertDialogAction,
  AlertDialogCancel,
  AlertDialogContent,
  AlertDialogDescription,
  AlertDialogFooter,
  AlertDialogHeader,
  AlertDialogTitle,
} from "@/components/ui/alert-dialog";

// Move utility functions outside component to prevent recreation
const formatDate = (dateString) => {
  if (!dateString) return "Unknown";
  const options = { year: "numeric", month: "short", day: "numeric" };
  return new Date(dateString).toLocaleDateString(undefined, options);
};

const calculateRemainingDays = (archivedAt) => {
  if (!archivedAt) return 30;

  const archiveDate = new Date(archivedAt);
  const deleteDate = new Date(archiveDate);
  deleteDate.setDate(deleteDate.getDate() + 30);

  const now = new Date();
  const diffTime = deleteDate - now;
  const diffDays = Math.ceil(diffTime / (1000 * 60 * 60 * 24));

  return Math.max(0, diffDays);
};

// Custom hook for throttle with instance-specific timeout
const useThrottle = () => {
  const timeoutRef = useRef(null);
  
  const throttle = useCallback((func, wait) => {
    return function executedFunction(...args) {
      const later = () => {
        clearTimeout(timeoutRef.current);
        timeoutRef.current = null;
        func(...args);
      };
      
      if (timeoutRef.current) {
        clearTimeout(timeoutRef.current);
      }
      timeoutRef.current = setTimeout(later, wait);
    };
  }, []);
  
  // Cleanup timeout on unmount
  useEffect(() => {
    return () => {
      if (timeoutRef.current) {
        clearTimeout(timeoutRef.current);
      }
    };
  }, []);
  
  return throttle;
};

const Archive = () => {
  const { toast } = useToast();
  const [searchParams] = useSearchParams();
<<<<<<< HEAD
  const { tasks, handleRestoreTask, handleDeleteTask } = useTasks(toast);
  const throttle = useThrottle(); // Use the custom hook for instance-specific throttling
=======
  const {
    tasks,
    handleRestoreTask,
    handleDeleteTask,
    setShowArchived,
    isLoading,
  } = useTasks(toast);
>>>>>>> 8bc80f33

  const [sortBy, setSortBy] = useState("completionDateDesc");
  const [viewMode, setViewMode] = useState("list");
  const [taskToDelete, setTaskToDelete] = useState(null);
  const [deleteDialogOpen, setDeleteDialogOpen] = useState(false);

<<<<<<< HEAD
=======
  // Set showArchived to true when component mounts
  useEffect(() => {
    console.log("Archive: Setting showArchived to true");
    setShowArchived(true);
    return () => {
      console.log("Archive: Setting showArchived to false (cleanup)");
      setShowArchived(false); // Reset when unmounting
    };
  }, [setShowArchived]);

  // Log when tasks change
  useEffect(() => {
    console.log(
      "Archive: Tasks updated, count:",
      Array.isArray(tasks) ? tasks.length : "not an array",
      tasks
    );
  }, [tasks]);

  // Memoize the expensive calculation function
  const calculateRemainingDays = useCallback((archivedAt) => {
    if (!archivedAt) return 30; // Default if no archive date

    const archiveDate = new Date(archivedAt);
    const deleteDate = new Date(archiveDate);
    deleteDate.setDate(deleteDate.getDate() + 30);

    const now = new Date();
    const diffTime = deleteDate - now;
    const diffDays = Math.ceil(diffTime / (1000 * 60 * 60 * 24));

    return Math.max(0, diffDays); // Don't show negative days
  }, []);

>>>>>>> 8bc80f33
  // Show welcome toast if coming from task archival
  useEffect(() => {
    const justArchived = searchParams.get("archived");
    if (justArchived === "true") {
      toast({
        title: "Task Archived",
        description: "The task has been moved to archives successfully.",
        variant: "success",
      });
    }
  }, [searchParams, toast]);

<<<<<<< HEAD
  // Memoize archived items calculation with better optimization
=======
  // Add performance monitoring in development
  useEffect(() => {
    if (typeof window !== "undefined" && window.console) {
      console.time("Archive render");
      return () => console.timeEnd("Archive render");
    }
  });

  // Optimize archived items calculation with better memoization
>>>>>>> 8bc80f33
  const archivedItems = useMemo(() => {
    if (!Array.isArray(tasks)) return [];

    console.log("Archive: Processing tasks data:", tasks);

    return tasks
      .filter((task) => {
        // Check if task is archived using both possible field names
        const isArchived = task.isArchived === true || task.archived === true;
        console.log(
          `Task ${task._id || task.id}: isArchived=${isArchived}, fields:`,
          {
            isArchived: task.isArchived,
            archived: task.archived,
          }
        );
        return isArchived;
      })
      .map((task) => {
        const archivedAt = task.archivedAt || task.updatedAt;
        return {
          id: task._id || task.id,
          name: task.taskName || task.name,
          completionDate:
            task.dateCompleted || task.completedAt || task.updatedAt,
          archivedAt,
          remainingDays: calculateRemainingDays(archivedAt),
        };
      });
  }, [tasks]); // Remove calculateRemainingDays from dependencies since it's now static

  // Optimize sorting with stable sort
  const sortedItems = useMemo(() => {
    if (!archivedItems.length) return [];
<<<<<<< HEAD
    
    // Use a stable sort to prevent unnecessary re-renders
=======

>>>>>>> 8bc80f33
    const items = [...archivedItems];
    
    switch (sortBy) {
      case "completionDateAsc":
<<<<<<< HEAD
        return items.sort((a, b) => {
          const dateA = new Date(a.completionDate);
          const dateB = new Date(b.completionDate);
          return dateA - dateB;
        });
      case "completionDateDesc":
        return items.sort((a, b) => {
          const dateA = new Date(a.completionDate);
          const dateB = new Date(b.completionDate);
          return dateB - dateA;
        });
=======
        return items.sort(
          (a, b) => new Date(a.completionDate) - new Date(b.completionDate)
        );
      case "completionDateDesc":
        return items.sort(
          (a, b) => new Date(b.completionDate) - new Date(a.completionDate)
        );
>>>>>>> 8bc80f33
      case "nameAsc":
        return items.sort((a, b) => a.name.localeCompare(b.name));
      case "nameDesc":
        return items.sort((a, b) => b.name.localeCompare(a.name));
      default:
        return items;
    }
  }, [archivedItems, sortBy]);

  // Memoize sort label to prevent recalculation
  const sortLabel = useMemo(() => {
    switch (sortBy) {
      case "completionDateAsc":
        return "Oldest First";
      case "completionDateDesc":
        return "Newest First";
      case "nameAsc":
        return "Name (A-Z)";
      case "nameDesc":
        return "Name (Z-A)";
      default:
        return "Sort by date";
    }
  }, [sortBy]);

  // Memoize event handlers to prevent child re-renders
  const handleRestore = useMemo(
    () => throttle((id) => {
      handleRestoreTask(id);
      toast({
        title: "Task Restored",
        description: "The task has been restored from archives.",
        variant: "success",
      });
    }, 1000),
    [throttle, handleRestoreTask, toast]
  );

  const handleDeleteConfirm = useCallback(() => {
    if (taskToDelete) {
      handleDeleteTask(taskToDelete);
      setDeleteDialogOpen(false);
      setTaskToDelete(null);
      toast({
        title: "Task Deleted",
        description: "The task has been permanently deleted.",
        variant: "default",
      });
    }
  }, [taskToDelete, handleDeleteTask, toast]);

  const openDeleteDialog = useCallback((id) => {
    if (id) {
      setTaskToDelete(id);
      setDeleteDialogOpen(true);
    }
  }, []);

  const handleCloseDeleteDialog = useCallback((open) => {
    setDeleteDialogOpen(open);
    if (!open) {
      setTaskToDelete(null);
    }
  }, []);

  // Memoize view mode handlers
  const handleSetListView = useCallback(() => setViewMode("list"), []);
  const handleSetGridView = useCallback(() => setViewMode("grid"), []);

  return (
    <div className="p-4 md:p-6 space-y-4">
      <div className="flex flex-col sm:flex-row justify-between items-start sm:items-center gap-2">
        <h2 className="text-2xl font-semibold">Archive</h2>
        <div className="flex items-center gap-2">
          <DropdownMenu>
            <DropdownMenuTrigger asChild>
              <Button variant="outline">{sortLabel}</Button>
            </DropdownMenuTrigger>
            <DropdownMenuContent align="end">
              <DropdownMenuItem
                onSelect={() => setSortBy("completionDateDesc")}
              >
                Newest First
              </DropdownMenuItem>
              <DropdownMenuItem onSelect={() => setSortBy("completionDateAsc")}>
                Oldest First
              </DropdownMenuItem>
              <DropdownMenuItem onSelect={() => setSortBy("nameAsc")}>
                Name (A-Z)
              </DropdownMenuItem>
              <DropdownMenuItem onSelect={() => setSortBy("nameDesc")}>
                Name (Z-A)
              </DropdownMenuItem>
            </DropdownMenuContent>
          </DropdownMenu>
          <div className="flex items-center border rounded-md">
            <Button
              variant={viewMode === "list" ? "secondary" : "ghost"}
              size="icon"
              onClick={handleSetListView}
              className="rounded-r-none"
            >
              <List className="h-4 w-4" />
            </Button>
            <Button
              variant={viewMode === "grid" ? "secondary" : "ghost"}
              size="icon"
              onClick={handleSetGridView}
              className="rounded-l-none border-l"
            >
              <LayoutGrid className="h-4 w-4" />
            </Button>
          </div>
        </div>
      </div>

      <Alert className="bg-blue-100 border-blue-300 text-blue-800 dark:bg-blue-900/30 dark:border-blue-700 dark:text-blue-300">
        <AlertCircle className="h-4 w-4 !text-blue-800 dark:!text-blue-300" />
        <AlertDescription>
          Items in the archive will be deleted forever after 30 days.
        </AlertDescription>
      </Alert>

      {isLoading && (
        <div className="flex items-center justify-center py-8">
          <div className="animate-spin rounded-full h-8 w-8 border-b-2 border-blue-500"></div>
          <span className="ml-2 text-gray-500">Loading archived items...</span>
        </div>
      )}

      {!isLoading && viewMode === "list" && (
        <Card>
          <Table>
            <TableHeader>
              <TableRow>
                <TableHead>Name</TableHead>
                <TableHead>Completion Date</TableHead>
                <TableHead className="text-right">
                  Remaining Days until Deletion
                </TableHead>
                <TableHead className="w-[50px] text-right">Actions</TableHead>
              </TableRow>
            </TableHeader>
            <TableBody>
              {sortedItems.length > 0 ? (
                sortedItems.map((item) => (
                  <TableRow key={item.id}>
                    <TableCell className="font-medium">{item.name}</TableCell>
                    <TableCell>{formatDate(item.completionDate)}</TableCell>
                    <TableCell className="text-right">
                      {item.remainingDays} days
                    </TableCell>
                    <TableCell className="text-right">
                      <DropdownMenu>
                        <DropdownMenuTrigger asChild>
                          <Button
                            variant="ghost"
                            size="icon"
                            className="h-8 w-8"
                          >
                            <MoreHorizontal className="h-4 w-4" />
                            <span className="sr-only">More actions</span>
                          </Button>
                        </DropdownMenuTrigger>
                        <DropdownMenuContent align="end">
                          <DropdownMenuItem
                            onSelect={() => handleRestore(item.id)}
                          >
                            Restore
                          </DropdownMenuItem>
                          <DropdownMenuItem
                            onSelect={() => openDeleteDialog(item.id)}
                            className="text-red-600 focus:text-red-600 focus:bg-red-100/50"
                          >
                            Delete Permanently
                          </DropdownMenuItem>
                        </DropdownMenuContent>
                      </DropdownMenu>
                    </TableCell>
                  </TableRow>
                ))
              ) : (
                <TableRow>
                  <TableCell colSpan={4} className="h-24 text-center">
                    No archived items found.
                  </TableCell>
                </TableRow>
              )}
            </TableBody>
          </Table>
        </Card>
      )}

      {/* Grid View Implementation */}
      {!isLoading && viewMode === "grid" && (
        <div className="grid grid-cols-1 sm:grid-cols-2 md:grid-cols-3 lg:grid-cols-4 gap-4">
          {sortedItems.length > 0 ? (
            sortedItems.map((item) => (
              <Card key={item.id} className="flex flex-col">
                <CardHeader className="flex flex-row items-center justify-between pb-2 space-y-0">
                  <CardTitle className="text-sm font-medium truncate">
                    {item.name}
                  </CardTitle>
                  <DropdownMenu>
                    <DropdownMenuTrigger asChild>
                      <Button variant="ghost" size="icon" className="h-6 w-6">
                        <MoreHorizontal className="h-4 w-4" />
                        <span className="sr-only">More actions</span>
                      </Button>
                    </DropdownMenuTrigger>
                    <DropdownMenuContent align="end">
                      <DropdownMenuItem onSelect={() => handleRestore(item.id)}>
                        Restore
                      </DropdownMenuItem>
                      <DropdownMenuItem
                        onSelect={() => openDeleteDialog(item.id)}
                        className="text-red-600 focus:text-red-600 focus:bg-red-100/50"
                      >
                        Delete Permanently
                      </DropdownMenuItem>
                    </DropdownMenuContent>
                  </DropdownMenu>
                </CardHeader>
                <CardContent className="flex-grow">
                  <CardDescription>
                    Completed: {formatDate(item.completionDate)}
                  </CardDescription>
                  <CardDescription className="mt-2">
                    Deletion in: {item.remainingDays} days
                  </CardDescription>
                </CardContent>
              </Card>
            ))
          ) : (
            <div className="col-span-full text-center py-8 text-gray-500">
              No archived items found.
            </div>
          )}
        </div>
      )}

      {/* Delete Confirmation Dialog */}
      <AlertDialog open={deleteDialogOpen} onOpenChange={handleCloseDeleteDialog}>
        <AlertDialogContent>
          <AlertDialogHeader>
            <AlertDialogTitle>Are you absolutely sure?</AlertDialogTitle>
            <AlertDialogDescription>
              This action cannot be undone. This will permanently delete the
              task from the system.
            </AlertDialogDescription>
          </AlertDialogHeader>
          <AlertDialogFooter>
            <AlertDialogCancel>Cancel</AlertDialogCancel>
            <AlertDialogAction
              onClick={handleDeleteConfirm}
              className="bg-red-600 hover:bg-red-700"
            >
              Delete
            </AlertDialogAction>
          </AlertDialogFooter>
        </AlertDialogContent>
      </AlertDialog>
    </div>
  );
};

export default Archive;<|MERGE_RESOLUTION|>--- conflicted
+++ resolved
@@ -92,10 +92,6 @@
 const Archive = () => {
   const { toast } = useToast();
   const [searchParams] = useSearchParams();
-<<<<<<< HEAD
-  const { tasks, handleRestoreTask, handleDeleteTask } = useTasks(toast);
-  const throttle = useThrottle(); // Use the custom hook for instance-specific throttling
-=======
   const {
     tasks,
     handleRestoreTask,
@@ -103,15 +99,14 @@
     setShowArchived,
     isLoading,
   } = useTasks(toast);
->>>>>>> 8bc80f33
+  const { tasks, handleRestoreTask, handleDeleteTask } = useTasks(toast);
+  const throttle = useThrottle(); // Use the custom hook for instance-specific throttling
 
   const [sortBy, setSortBy] = useState("completionDateDesc");
   const [viewMode, setViewMode] = useState("list");
   const [taskToDelete, setTaskToDelete] = useState(null);
   const [deleteDialogOpen, setDeleteDialogOpen] = useState(false);
 
-<<<<<<< HEAD
-=======
   // Set showArchived to true when component mounts
   useEffect(() => {
     console.log("Archive: Setting showArchived to true");
@@ -146,7 +141,6 @@
     return Math.max(0, diffDays); // Don't show negative days
   }, []);
 
->>>>>>> 8bc80f33
   // Show welcome toast if coming from task archival
   useEffect(() => {
     const justArchived = searchParams.get("archived");
@@ -159,9 +153,6 @@
     }
   }, [searchParams, toast]);
 
-<<<<<<< HEAD
-  // Memoize archived items calculation with better optimization
-=======
   // Add performance monitoring in development
   useEffect(() => {
     if (typeof window !== "undefined" && window.console) {
@@ -171,7 +162,7 @@
   });
 
   // Optimize archived items calculation with better memoization
->>>>>>> 8bc80f33
+  // Memoize archived items calculation with better optimization
   const archivedItems = useMemo(() => {
     if (!Array.isArray(tasks)) return [];
 
@@ -206,37 +197,30 @@
   // Optimize sorting with stable sort
   const sortedItems = useMemo(() => {
     if (!archivedItems.length) return [];
-<<<<<<< HEAD
+
     
     // Use a stable sort to prevent unnecessary re-renders
-=======
-
->>>>>>> 8bc80f33
     const items = [...archivedItems];
     
     switch (sortBy) {
       case "completionDateAsc":
-<<<<<<< HEAD
+        return items.sort(
+          (a, b) => new Date(a.completionDate) - new Date(b.completionDate)
+        );
         return items.sort((a, b) => {
           const dateA = new Date(a.completionDate);
           const dateB = new Date(b.completionDate);
           return dateA - dateB;
         });
       case "completionDateDesc":
+        return items.sort(
+          (a, b) => new Date(b.completionDate) - new Date(a.completionDate)
+        );
         return items.sort((a, b) => {
           const dateA = new Date(a.completionDate);
           const dateB = new Date(b.completionDate);
           return dateB - dateA;
         });
-=======
-        return items.sort(
-          (a, b) => new Date(a.completionDate) - new Date(b.completionDate)
-        );
-      case "completionDateDesc":
-        return items.sort(
-          (a, b) => new Date(b.completionDate) - new Date(a.completionDate)
-        );
->>>>>>> 8bc80f33
       case "nameAsc":
         return items.sort((a, b) => a.name.localeCompare(b.name));
       case "nameDesc":
