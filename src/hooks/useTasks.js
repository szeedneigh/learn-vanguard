--- conflicted
+++ resolved
@@ -26,11 +26,6 @@
     error,
     refetch,
   } = useQuery({
-<<<<<<< HEAD
-    queryKey: queryKeys.tasks,
-    queryFn: getTasks,
-    select: (data) => ({ data: data?.data || [] }),
-=======
     queryKey: [queryKeys.tasks, { showArchived }],
     queryFn: async () => {
       // Include archived=true parameter when showArchived is true
@@ -38,7 +33,6 @@
       return getTasks(params);
     },
     select: (data) => data?.data || [],
->>>>>>> 8bc80f33
     staleTime: 5 * 60 * 1000, // 5 minutes
     cacheTime: 10 * 60 * 1000, // 10 minutes
     refetchOnWindowFocus: false,
