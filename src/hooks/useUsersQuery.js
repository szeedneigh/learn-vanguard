import { useQuery, useMutation, useQueryClient } from "@tanstack/react-query";
import { queryKeys } from "@/lib/queryClient";
import { useToast } from "@/hooks/use-toast";
import {
  getUsers,
  deleteUser,
  getCurrentUserProfile,
  updateCurrentUserProfile,
  updateUserRole,
  updateUserStatus,
  assignPIORole,
  revertPIORole,
} from "@/lib/api/userApi";


/**
 * Hook for assigning PIO role
 */
export const useAssignPIORole = () => {
  const queryClient = useQueryClient();

  return useMutation({
    mutationFn: async (params) => {
      // Ensure params is an object with required properties
      if (!params || typeof params !== "object") {
        throw new Error("Parameters must be provided as an object with studentId and either (program + yearLevel) or assignedClass");
      }

      const userId = params.studentId;
      let assignedClass;

      // Create assignedClass from program and yearLevel if provided
      if (params.program && params.yearLevel) {
        const programName = getProgramNameFromId(params.program);
        const yearLevelName = getYearLevelName(params.yearLevel);
        assignedClass = `${programName} - ${yearLevelName}`;
      } else if (params.assignedClass) {
        assignedClass = params.assignedClass;
      } else {
        throw new Error("Either (program + yearLevel) or assignedClass must be provided");
      }

      if (!userId) {
        throw new Error("User ID is required to assign PIO role");
      }

      // Validate assignedClass before proceeding to API call
      if (!assignedClass || typeof assignedClass !== "string" || assignedClass.trim() === "") {
        throw new Error("Valid assigned class is required to assign PIO role");
      }

      // Additional validation for assignedClass format (should contain course and year level)
      if (!assignedClass.includes(" - ")) {
        throw new Error("Assigned class must be in format 'Course - Year Level'");
      }

      console.log(
        `Assigning PIO role to user ${userId} with class ${assignedClass}`
      );
      const result = await assignPIORole(userId, assignedClass);

      // If the API returned an error, throw it to trigger onError
      if (!result.success) {
        throw new Error(result.error || "Failed to assign PIO role");
      }

      return result;
    },
    onSuccess: (data, variables) => {
      // Use targeted invalidation to prevent cascading refetches
      if (variables.program && variables.yearLevel) {
        const programName = getProgramNameFromId(variables.program);
        const yearLevelName = getYearLevelName(variables.yearLevel);

        // Invalidate only the specific query
        queryClient.invalidateQueries({
          queryKey: queryKeys.usersByProgram(programName, yearLevelName),
          exact: true,
        });
      }

      // Don't show toast here - let the component handle it
    },
    onError: (error) => {
      console.error("Error in useAssignPIORole:", error);

      // Don't show toast here - let the component handle it
      // Don't invalidate queries on error
    },
  });
};

// Helper functions for the hooks
const getProgramNameFromId = (programId) => {
  switch (programId) {
    case "bsis":
      return "Bachelor of Science in Information Systems";
    case "act":
      return "Associate in Computer Technology";
    default:
      return programId;
  }
};

const getYearLevelName = (year) => {
  switch (year) {
    case "1":
      return "First Year";
    case "2":
      return "Second Year";
    case "3":
      return "Third Year";
    case "4":
      return "Fourth Year";
    default:
      return year;
  }
};

/**
 * Hook for reverting PIO role
 */
export const useRevertPIORole = () => {
  const queryClient = useQueryClient();

  return useMutation({
    mutationFn: async (params) => {
      // Handle both string ID and object with studentId
      const userId =
        typeof params === "object" ? params.studentId || null : params;

      if (!userId) {
        throw new Error("User ID is required to revert PIO role");
      }

      console.log(`Reverting PIO role for user ${userId}`);
      const result = await revertPIORole(userId);

      // If the API returned an error, throw it to trigger onError
      if (!result.success) {
        throw new Error(result.error || "Failed to revert PIO role");
      }

      return result;
    },
    onSuccess: (data, variables) => {
      // Extract program and year info from variables if available
      let course, yearLevel;

      if (
        typeof variables === "object" &&
        variables.program &&
        variables.yearLevel
      ) {
        course = getProgramNameFromId(variables.program);
        yearLevel = getYearLevelName(variables.yearLevel);
      } else {
        // Get the course and year level from the response if available
        course = data?.data?.course;
        yearLevel = data?.data?.yearLevel;
      }

      // Invalidate all user queries to force a refresh
      queryClient.invalidateQueries({
        queryKey: queryKeys.users,
      });

      // Also specifically invalidate the program/year query
      if (course && yearLevel) {
        queryClient.invalidateQueries({
          queryKey: queryKeys.usersByProgram(course, yearLevel),
        });
      }

      // Don't show toast here - let the component handle it
    },
    onError: (error) => {
      console.error("Error in useRevertPIORole:", error);
      
      // Don't show toast here - let the component handle it
      // Don't invalidate queries on error
    },
  });
};

/**
 * Hook for fetching users with filters
 * @param {Object} filters - Query filters (course, yearLevel, role, etc.)
 * @param {Object} options - React Query options
 */
export const useUsers = (filters = {}, options = {}) => {
  // Always include isEmailVerified=true in the filters
  const enhancedFilters = {
    ...filters,
    isEmailVerified: true,
  };

  return useQuery({
<<<<<<< HEAD
    queryKey: [...queryKeys.users, JSON.stringify(filters)],
    queryFn: () => getUsers(filters),
=======
    queryKey: queryKeys.users.concat([enhancedFilters]),
    queryFn: () => getUsers(enhancedFilters),
>>>>>>> 8bc80f33
    select: (data) => data?.data || [],
    ...options,
  });
};

/**
 * Hook for fetching class students (simulated with filtered users)
 * @param {Object} classInfo - Class information (course, yearLevel)
 * @param {Object} options - React Query options
 */
export const useClassStudents = (classInfo, options = {}) => {
  return useQuery({
    queryKey: queryKeys.usersByProgram(classInfo?.course, classInfo?.yearLevel),
    queryFn: async () => {
      try {
        // Get all users (both students and PIOs) for this class
        // Only fetch verified users
        const filters = {
          course: classInfo?.course,
          yearLevel: classInfo?.yearLevel,
          isEmailVerified: true, // Always get verified accounts only
        };

        const response = await getUsers(filters);

        // Ensure consistent ID field naming
        const data = response?.data || [];
        return {
          ...response,
          data: data.map((user) => ({
            ...user,
            // Ensure both _id and id are available for compatibility
            _id: user._id || user.id,
            id: user.id || user._id,
          })),
        };
      } catch (error) {
        console.error("Error fetching class students:", error);
        throw error;
      }
    },
    select: (data) => data?.data || [],
    enabled: !!(classInfo?.course && classInfo?.yearLevel),
    ...options,
  });
};

/**
 * Hook for fetching current user profile
 * @param {Object} options - React Query options
 */
export const useUserProfile = (options = {}) => {
  return useQuery({
    queryKey: queryKeys.auth,
    queryFn: () => getCurrentUserProfile(),
    select: (data) => data?.data || null,
    ...options,
  });
};

/**
 * Hook for updating user role (admin function)
 */
export const useUpdateUserRole = () => {
  const queryClient = useQueryClient();
  const { toast } = useToast();

  return useMutation({
    mutationFn: ({ userId, role }) => updateUserRole(userId, role),
    onSuccess: () => {
      // Use more targeted invalidation
      queryClient.invalidateQueries({
        queryKey: queryKeys.users,
        exact: true, // Only invalidate the exact query key, not all related queries
      });

      toast({
        title: "Success",
        description: "User role updated successfully",
      });
    },
    onError: (error) => {
      toast({
        title: "Error",
        description: error.error || "Failed to update user role",
        variant: "destructive",
      });
    },
  });
};

/**
 * Hook for updating user status (admin function)
 */
export const useUpdateUserStatus = () => {
  const queryClient = useQueryClient();
  const { toast } = useToast();

  return useMutation({
    mutationFn: ({ userId, status }) => updateUserStatus(userId, status),
    onSuccess: () => {
      // Use more targeted invalidation
      queryClient.invalidateQueries({
        queryKey: queryKeys.users,
        exact: true, // Only invalidate the exact query key, not all related queries
      });

      toast({
        title: "Success",
        description: "User status updated successfully",
      });
    },
    onError: (error) => {
      toast({
        title: "Error",
        description: error.error || "Failed to update user status",
        variant: "destructive",
      });
    },
  });
};

/**
 * Hook for removing a user (admin function)
 */
export const useRemoveUser = () => {
  const queryClient = useQueryClient();

  return useMutation({
    mutationFn: async (params) => {
      // Handle both string ID and object with studentId
      const userId =
        typeof params === "object" ? params.studentId || null : params;

      if (!userId) {
        throw new Error("User ID is required to remove a user");
      }

      const result = await deleteUser(userId);

      // If the API returned an error, throw it to trigger onError
      if (!result.success) {
        throw new Error(result.error || "Failed to remove user");
      }

      return result;
    },
    onSuccess: () => {
      // Use more targeted invalidation
      queryClient.invalidateQueries({
        queryKey: queryKeys.users,
        exact: true, // Only invalidate the exact query key, not all related queries
      });

      // Don't show toast here - let the component handle it
    },
    onError: (error) => {
      console.error("Error in useRemoveUser:", error);

      // Don't show toast here - let the component handle it
      // Don't invalidate queries on error to prevent potential loops
    },
  });
};

/**
 * Hook for updating user profile
 */
export const useUpdateUserProfile = () => {
  const queryClient = useQueryClient();
  const { toast } = useToast();

  return useMutation({
    mutationFn: (profileData) => updateCurrentUserProfile(profileData),
    onSuccess: (data) => {
      // Update the user profile cache
      queryClient.setQueryData(queryKeys.auth, data);

      toast({
        title: "Success",
        description: "Profile updated successfully",
      });
    },
    onError: (error) => {
      toast({
        title: "Error",
        description: error.error || "Failed to update profile",
        variant: "destructive",
      });
    },
  });
};

/**
 * Hook for searching users (for add student modal)
 * @param {string} searchQuery - Search term
 * @param {Object} options - React Query options
 */
export const useSearchUsers = (searchQuery, options = {}) => {
  return useQuery({
    queryKey: queryKeys.users.concat(["search", searchQuery]),
    queryFn: async () => {
      const response = await getUsers({ search: searchQuery, role: "student" });

      // Ensure consistent ID field naming
      const data = response?.data || [];
      return {
        ...response,
        data: data.map((user) => ({
          ...user,
          // Ensure both _id and id are available for compatibility
          _id: user._id || user.id,
          id: user.id || user._id,
        })),
      };
    },
    select: (data) => data?.data || [],
    enabled: !!(searchQuery && searchQuery.trim().length > 2),
    staleTime: 1000 * 30, // 30 seconds
    ...options,
  });
};

/**
 * Utility hook that combines multiple user-related queries and mutations
 * for the Users page component
 */
export const useUsersPage = (selectedProgram, selectedYear) => {
  const queryClient = useQueryClient();
  
  // Map program ID to full course name
  const getProgramName = (programId) => {
    switch (programId) {
      case "bsis":
        return "Bachelor of Science in Information Systems";
      case "act":
        return "Associate of Computer Technology";
      default:
        return programId;
    }
  };

  // Map numeric year to year level string
  const getYearLevel = (year) => {
    switch (year) {
      case "1":
        return "First Year";
      case "2":
        return "Second Year";
      case "3":
        return "Third Year";
      case "4":
        return "Fourth Year";
      default:
        return year;
    }
  };

  const classInfo = {
    course: getProgramName(selectedProgram),
    yearLevel: getYearLevel(selectedYear),
  };

  // Main queries
  const classStudentsQuery = useClassStudents(classInfo, {
    // Remove automatic refetching that causes freezing
    refetchInterval: false,
    refetchOnWindowFocus: false,
  });

  // Mutations
  const assignPIOMutation = useAssignPIORole();
  const revertPIOMutation = useRevertPIORole();
  const removeUserMutation = useRemoveUser();
  
  // Add user mutation (missing function causing freezing)
  const addUserMutation = useMutation({
    mutationFn: async (params) => {
      if (!params.studentId) {
        throw new Error("Student ID is required to add user");
      }
      
      // Simulate adding user to class - this should call your actual add user API
      console.log(`Adding user ${params.studentId} to ${params.program} Year ${params.yearLevel}`);
      
      // For now, return success - replace with actual API call
      return { success: true, data: { id: params.studentId } };
    },
    onSuccess: () => {
      // Invalidate the specific class query
      queryClient.invalidateQueries({
        queryKey: queryKeys.usersByProgram(classInfo.course, classInfo.yearLevel),
        exact: true,
      });
    },
    onError: (error) => {
      console.error("Error in addUser:", error);
    },
  });

  // Process students data to ensure consistent ID fields
  const processStudentsData = (students = []) => {
    return students.map((student) => ({
      ...student,
      _id: student._id || student.id,
      id: student.id || student._id,
    }));
  };

  return {
    // Queries
    students: processStudentsData(classStudentsQuery.data || []),
    isLoading: classStudentsQuery.isLoading,
    error: classStudentsQuery.error,
    refetch: classStudentsQuery.refetch,

    // Search functionality
    searchUsers: useSearchUsers,

    // Mutations
    assignPIO: assignPIOMutation.mutate,
    revertPIO: revertPIOMutation.mutate,
    removeUser: removeUserMutation.mutate,
    addUser: addUserMutation.mutate,

    // Loading states
    isAssigningPIO: assignPIOMutation.isPending,
    isRevertingPIO: revertPIOMutation.isPending,
    isRemovingUser: removeUserMutation.isPending,
    isAddingUser: addUserMutation.isPending,

    // Any mutation loading
    isMutating:
      assignPIOMutation.isPending ||
      revertPIOMutation.isPending ||
      removeUserMutation.isPending ||
      addUserMutation.isPending,

    // Error states
    assignPIOError: assignPIOMutation.error,
    revertPIOError: revertPIOMutation.error,
    removeUserError: removeUserMutation.error,
    addUserError: addUserMutation.error,
  };
};<|MERGE_RESOLUTION|>--- conflicted
+++ resolved
@@ -196,13 +196,8 @@
   };
 
   return useQuery({
-<<<<<<< HEAD
-    queryKey: [...queryKeys.users, JSON.stringify(filters)],
-    queryFn: () => getUsers(filters),
-=======
     queryKey: queryKeys.users.concat([enhancedFilters]),
     queryFn: () => getUsers(enhancedFilters),
->>>>>>> 8bc80f33
     select: (data) => data?.data || [],
     ...options,
   });
